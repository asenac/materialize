// Copyright 2019 Materialize, Inc. All rights reserved.
//
// This file is part of Materialize. Materialize may not be used or
// distributed without the express permission of Materialize, Inc.

//! Fuzz testing via sqllogictest.

use coord::QueryExecuteResponse;
use futures::Future;

use crate::runner::State;

pub fn fuzz(sqls: &str) {
    let mut state = State::start().unwrap();
    for sql in sqls.split(';') {
<<<<<<< HEAD
        if let Ok(plan) = state.plan_sql(sql) {
            if let QueryExecuteResponse::SendRows { desc, rx } = state.run_plan(plan) {
                for row in rx.wait().unwrap().unwrap_rows() {
                    for (typ, datum) in desc.iter_types().zip(row.iter()) {
                        assert!(datum.is_instance_of(*typ));
                    }
=======
        if let Ok(QueryExecuteResponse::SendRows { desc, rx }) = state.run_sql(sql) {
            for row in rx.wait().unwrap().unwrap_rows() {
                for (typ, datum) in desc.iter_types().zip(row.into_iter()) {
                    assert!(datum.is_instance_of(*typ));
>>>>>>> 97d546aa
                }
            }
        }
    }
}

#[cfg(test)]
mod test {
    use super::*;

    use std::fs::File;
    use std::io::Read;

    use walkdir::WalkDir;

    #[test]
    fn fuzz_artifacts() {
        let mut input = String::new();
        for entry in WalkDir::new("../../fuzz/artifacts/fuzz_sqllogictest/") {
            let entry = entry.unwrap();
            if entry.path().is_file() && entry.file_name() != ".gitignore" {
                input.clear();
                File::open(&entry.path())
                    .unwrap()
                    .read_to_string(&mut input)
                    .unwrap();
                fuzz(&input);
            }
        }
    }
}<|MERGE_RESOLUTION|>--- conflicted
+++ resolved
@@ -13,19 +13,10 @@
 pub fn fuzz(sqls: &str) {
     let mut state = State::start().unwrap();
     for sql in sqls.split(';') {
-<<<<<<< HEAD
-        if let Ok(plan) = state.plan_sql(sql) {
-            if let QueryExecuteResponse::SendRows { desc, rx } = state.run_plan(plan) {
-                for row in rx.wait().unwrap().unwrap_rows() {
-                    for (typ, datum) in desc.iter_types().zip(row.iter()) {
-                        assert!(datum.is_instance_of(*typ));
-                    }
-=======
         if let Ok(QueryExecuteResponse::SendRows { desc, rx }) = state.run_sql(sql) {
             for row in rx.wait().unwrap().unwrap_rows() {
-                for (typ, datum) in desc.iter_types().zip(row.into_iter()) {
+                for (typ, datum) in desc.iter_types().zip(row.iter()) {
                     assert!(datum.is_instance_of(*typ));
->>>>>>> 97d546aa
                 }
             }
         }
